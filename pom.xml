--- conflicted
+++ resolved
@@ -74,25 +74,6 @@
 
   <dependencyManagement>
     <dependencies>
-<<<<<<< HEAD
-    <dependency>
-      <groupId>org.apache.commons</groupId>
-      <artifactId>commons-numbers-core</artifactId>
-      <version>${project.version}</version>
-    </dependency>
-    <dependency>
-      <groupId>org.apache.commons</groupId>
-      <artifactId>commons-numbers-complex</artifactId>
-      <version>${project.version}</version>
-    </dependency>
-    <dependency>
-      <groupId>org.apache.commons</groupId>
-      <artifactId>commons-numbers-core</artifactId>
-      <version>${project.version}</version>
-      <type>test-jar</type>
-      <scope>test</scope>
-    </dependency>
-=======
       <dependency>
         <groupId>org.apache.commons</groupId>
         <artifactId>commons-numbers-core</artifactId>
@@ -100,10 +81,14 @@
       </dependency>
       <dependency>
         <groupId>org.apache.commons</groupId>
+        <artifactId>commons-numbers-complex</artifactId>
+        <version>${project.version}</version>
+      </dependency>
+      <dependency>
+        <groupId>org.apache.commons</groupId>
         <artifactId>commons-numbers-fraction</artifactId>
         <version>${project.version}</version>
       </dependency>
-
       <dependency>
         <groupId>org.apache.commons</groupId>
         <artifactId>commons-numbers-core</artifactId>
@@ -111,7 +96,6 @@
         <type>test-jar</type>
         <scope>test</scope>
       </dependency>
->>>>>>> 4336ff73
     </dependencies>
   </dependencyManagement>
 
